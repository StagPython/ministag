--- conflicted
+++ resolved
@@ -25,12 +25,13 @@
         'var_visc': (False, 'Whether viscosity is variable.'),
         'var_visc_temp': (1e6, 'Viscosity contrast with temperature.'),
         'var_visc_depth': (1e2, 'Viscosity contrast with depth.'),
+        'periodic': (False, 'Controls conditions in the horizontal direction')
     },
 }
 
 
 _NTSERIES = 9
-_CHANGEMAT = set(('n_x', 'n_y', 'var_visc', 'var_visc_temp', 'var_visc_depth'))
+_CHANGEMAT = set(('n_x', 'n_y', 'var_visc', 'var_visc_temp', 'var_visc_depth', 'periodic'))
 
 
 # these two helpers are necessary to capture section and opt in the closure
@@ -159,24 +160,32 @@
             self.eta = np.ones((self.n_x, self.n_z))
 
     def _eta_around(self, ix, iz):
+        # deal with boundary conditions on vertical planes
+        if self.periodic:
+            ixm = (ix - 1 + self.n_x) % self.n_x
+            ixp = (ix + 1) % self.n_x
+        else:
+            ixm = max(ix - 1, 0)
+            ixp = min(ix + 1, self.n_x - 1)
+
         etaii_c = self.eta[ix, iz]
-        etaii_xm = self.eta[ix - 1, iz] if ix > 0 else 0
+        etaii_xm = self.eta[ixm, iz] if ix > 0 or self.periodic else 0
         etaii_zm = self.eta[ix, iz - 1] if iz > 0 else 0
-        if ix > 0 and iz > 0:
-            etaxz_c = (self.eta[ix, iz] * self.eta[ix - 1, iz] *
+        if (ix > 0 or self.periodic) and iz > 0:
+            etaxz_c = (self.eta[ix, iz] * self.eta[ixm, iz] *
                        self.eta[ix, iz - 1] *
-                       self.eta[ix - 1, iz - 1])**0.25
+                       self.eta[ixm, iz - 1])**0.25
         else:
             etaxz_c = 0
-        if ix > 0 and iz < self.n_z - 1:
+        if (ix > 0 or self.periodic) and iz < self.n_z - 1:
             etaxz_zp = (self.eta[ix, iz + 1] *
-                        self.eta[ix - 1, iz + 1] * self.eta[ix, iz] *
-                        self.eta[ix - 1, iz])**0.25
+                        self.eta[ixm, iz + 1] * self.eta[ix, iz] *
+                        self.eta[ixm, iz])**0.25
         else:
             etaxz_zp = 0
-        if ix < self.n_x - 1 and iz > 0:
-            etaxz_xp = (self.eta[ix + 1, iz] * self.eta[ix, iz] *
-                        self.eta[ix + 1, iz - 1] *
+        if (ix < self.n_x - 1 or self.periodic) and iz > 0:
+            etaxz_xp = (self.eta[ixp, iz] * self.eta[ix, iz] *
+                        self.eta[ixp, iz - 1] *
                         self.eta[ix, iz - 1])**0.25
         else:
             etaxz_xp = 0
@@ -214,12 +223,7 @@
                 ieqx = icell * 3
                 ieqz = ieqx + 1
                 ieqc = ieqx + 2
-
-<<<<<<< HEAD
-                # deal with boundary conditions on vertical planes
                 if self.periodic:
-                    ixm = (ix - 1 + self.n_x) % self.n_x
-                    ixp = (ix + 1) % self.n_x
                     ieqxp = (ieqx + idx) % rhs.size
                     ieqzp = ieqxp + 1
                     ieqcp = ieqxp + 2
@@ -227,38 +231,9 @@
                     ieqxm = (ieqx - idx + rhs.size) % rhs.size
                     ieqzm = ieqxm + 1
                     ieqcm = ieqxm + 2
-                else:
-                    ixm = max(ix - 1, 0)
-                    ixp = min(ix + 1, self.n_x - 1)
-
-
-                etaii_c  = self.eta[ix, iz]
-                if ix > 0 or self.periodic:
-                    etaii_xm = self.eta[ixm, iz]
-                if iz > 0:
-                    etaii_zm = self.eta[ix, iz-1]
-                if (ix > 0 or self.periodic) and iz > 0:
-                    etaxz_c = (self.eta[ix, iz] * self.eta[ixm, iz] *
-                               self.eta[ix, iz - 1] *
-                               self.eta[ixm, iz - 1])**0.25
-                else:
-                    etaxz_c = 0
-                if (ix > 0 or self.periodic) and iz < self.n_z - 1:
-                    etaxz_zp = (self.eta[ix, iz + 1] *
-                                self.eta[ixm, iz + 1] * self.eta[ix, iz] *
-                                self.eta[ixm, iz])**0.25
-                else:
-                    etaxz_zp = 0
-                if (ix < self.n_x-1 or self.periodic) and iz > 0:
-                    etaxz_xp = (self.eta[ixp, iz] * self.eta[ix, iz] *
-                                self.eta[ixp, iz - 1] *
-                                self.eta[ix, iz - 1])**0.25
-                else:
-                    etaxz_xp = 0
-=======
+
                 etaii_c, etaii_xm, etaii_zm, etaxz_c, etaxz_xp, etaxz_zp =\
                     self._eta_around(ix, iz)
->>>>>>> bf507fc0
 
                 xmom_zero_eta = (etaii_c == 0 and etaii_xm == 0 and
                                  etaxz_c == 0 and etaxz_zp == 0)
@@ -361,17 +336,12 @@
         # should be generalized for non-square grids
 
         for i in range(self.n_x):
-<<<<<<< HEAD
             if self.periodic:
                 im = (i - 1 + self.n_x) % self.n_x
                 ip = (i + 1) % self.n_x
             else:
                 im = max(i-1, 0)
                 ip = min(i+1, self.n_x - 1)
-=======
-            im = max(i - 1, 0)
-            ip = min(i + 1, self.n_x - 1)
->>>>>>> bf507fc0
 
             for j in range(0, self.n_z):
                 T_xm = self.temp[im, j]
@@ -408,7 +378,6 @@
                 ip = min(i+1, self.n_x - 1)
 
             for j in range(self.n_z):
-<<<<<<< HEAD
                 if i > 0 or self.periodic:
                     flux_xm = temp[im, j] * v_x[i, j] if v_x[i, j] > 0 else\
                       temp[i, j] * v_x[i, j]
@@ -418,18 +387,6 @@
                 if i < self.n_x - 1 or self.periodic:
                     flux_xp = temp[i, j] * v_x[ip, j] if v_x[ip, j] > 0 else\
                       temp[ip, j] * v_x[ip, j]
-=======
-                if i > 0:
-                    flux_xm = temp[i - 1, j] * v_x[i, j] \
-                        if v_x[i, j] > 0 else temp[i, j] * v_x[i, j]
-                else:
-                    flux_xm = 0
-
-                if i < self.n_x - 1:
-                    flux_xp = temp[i, j] * v_x[i + 1, j] \
-                        if v_x[i + 1, j] > 0 else \
-                        temp[i + 1, j] * v_x[i + 1, j]
->>>>>>> bf507fc0
                 else:
                     flux_xp = 0
 
@@ -521,51 +478,6 @@
             print()
         tfile.close()
 
-<<<<<<< HEAD
-    def set_numerical(self, n_x=32, n_z=32, nsteps=100, nwrite=10):
-        """Set numerical parameters.
-
-        Args:
-            n_x (int): number of point in the horizontal direction, default 32.
-            n_z (int): number of point in the vertical direction, default 32.
-            nsteps (int): number of timesteps to perform, default 100.
-            nwrite (int): save every nwrite timesteps, default 10.
-        """
-        self.n_x = n_x
-        self.n_z = n_z
-        self.nsteps = nsteps
-        self.nwrite = nwrite
-
-    def set_physical(self, ranum=3e3, int_heat=0,
-                     temp_init=0.5, pert_init='random',
-                     var_visc=False, var_visc_temp=1e6,
-                     var_visc_depth=1e2, periodic=False):
-        """Set physical parameters.
-
-        Args:
-            ranum (float): Rayleigh number, default 3000.
-            int_heat (float): internal heating, default 0.
-            temp_init (float): average initial temperature, default 0.5.
-            pert_init (str): initial temperature perturbation, either
-                'random' or 'sin', default 'random'.
-            var_visc (bool): whether viscosity is variable, default False.
-            var_visc_temp (float): viscosity contrast with temperature, default
-                1e6.  Ignored if var_visc is False.
-            var_visc_depth (float): viscosity contrast with depth, default 1e2.
-                Ignored if var_visc is False.
-            periodic (boolean): whether the domain is periodic in x.
-        """
-        self.ranum = ranum
-        self.int_heat = int_heat
-        self.temp_init = temp_init
-        self.pert_init = pert_init
-        self.var_visc = var_visc
-        self.var_visc_temp = var_visc_temp
-        self.var_visc_depth = var_visc_depth
-        self.periodic = periodic
-
-=======
->>>>>>> bf507fc0
     def dump_pars(self, parfile):
         """Dump configuration.
 
@@ -573,17 +485,5 @@
             parfile (pathlib.Path): path of the par file where the
                 configuration should be dumped.
         """
-<<<<<<< HEAD
-        pars = {
-            'numerical': {
-                par: getattr(self, par) for par in (
-                    'n_x', 'n_z', 'nsteps', 'nwrite')},
-            'physical': {
-                par: getattr(self, par) for par in (
-                    'ranum', 'int_heat', 'temp_init', 'pert_init',
-                    'var_visc', 'var_visc_temp', 'var_visc_depth', 'periodic')},
-        }
-=======
->>>>>>> bf507fc0
         with parfile.open('w') as pf:
             toml.dump(self._conf, pf)